--- conflicted
+++ resolved
@@ -37,11 +37,8 @@
     )
     patch_size: tuple[int] = (224, 224)
     keep_patch_fraction: float = 1.0
-<<<<<<< HEAD
+    keep_unknown_labels: bool = False
     train_to_valid_split: float = 0.85
-=======
-    keep_unknown_labels: bool = False
->>>>>>> a20760f1
     feature_dim: int = 2048
     num_node_classes: int = 2
     num_edge_classes: int = 2
