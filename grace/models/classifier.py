--- conflicted
+++ resolved
@@ -67,18 +67,12 @@
         dropout: float = 0.0,
         node_output_classes: int = 2,
         edge_output_classes: int = 2,
-<<<<<<< HEAD
-        verbose: bool = True,
-=======
         verbose: bool = False,
->>>>>>> a020fb96
     ):
         super(GCNModel, self).__init__()
 
-        # Define how many (if any) graph conv layers are specified:
-        hidden_channels_list = [
-            input_channels,
-        ]
+        # Define the model attributes:
+        hidden_channels_list = [input_channels]
         self.conv_layer_list = None
         self.node_dense_list = None
         self.node_classifier = None
@@ -119,16 +113,6 @@
             hidden_channels_list[-1] * 2 + 2, edge_output_classes
         )
 
-<<<<<<< HEAD
-        # Don't forget the dropout:
-        self.dropout = dropout
-
-        if verbose is True:
-            print(self.conv_layer_list)
-            print(self.node_dense_list)
-            print(self.node_classifier)
-            print(self.edge_classifier)
-=======
         # Log the moel architecture:
         if verbose is True:
             logger_string = "Model architecture:\n"
@@ -137,7 +121,6 @@
             logger_string += f"Node_classifier: {self.node_classifier}\n"
             logger_string += f"Edge_classifier: {self.edge_classifier}\n"
             LOGGER.info(logger_string)
->>>>>>> a020fb96
 
     def forward(
         self,
